<<<<<<< HEAD
*   Remove deprecated `Tasks::DatabaseTasks.spec`.

    *Rafael Mendonça França*

*   Remove deprecated `Tasks::DatabaseTasks.current_config`.

    *Rafael Mendonça França*

*   Deprecate `Tasks::DatabaseTasks.schema_file_type`.

    *Rafael Mendonça França*

*   Remove deprecated `Tasks::DatabaseTasks.dump_filename`.

    *Rafael Mendonça França*

*   Remove deprecated `Tasks::DatabaseTasks.schema_file`.

    *Rafael Mendonça França*

*   Remove deprecated `environment` and `name` arguments from `Tasks::DatabaseTasks.schema_up_to_date?`.

    *Rafael Mendonça França*

*   Merging conditions on the same column no longer maintain both conditions,
    and will be consistently replaced by the latter condition.

    ```ruby
    # Rails 6.1 (IN clause is replaced by merger side equality condition)
    Author.where(id: [david.id, mary.id]).merge(Author.where(id: bob)) # => [bob]
    # Rails 6.1 (both conflict conditions exists, deprecated)
    Author.where(id: david.id..mary.id).merge(Author.where(id: bob)) # => []
    # Rails 6.1 with rewhere to migrate to Rails 7.0's behavior
    Author.where(id: david.id..mary.id).merge(Author.where(id: bob), rewhere: true) # => [bob]
    # Rails 7.0 (same behavior with IN clause, mergee side condition is consistently replaced)
    Author.where(id: [david.id, mary.id]).merge(Author.where(id: bob)) # => [bob]
    Author.where(id: david.id..mary.id).merge(Author.where(id: bob)) # => [bob]

    *Rafael Mendonça França*

*   Remove deprecated support to `Model.reorder(nil).first` to search using non-deterministic order.

    *Rafael Mendonça França*

*   Remove deprecated rake tasks:

    * `db:schema:load_if_ruby`
    * `db:structure:dump`
    * `db:structure:load`
    * `db:structure:load_if_sql`
    * `db:structure:dump:#{name}`
    * `db:structure:load:#{name}`
    * `db:test:load_structure`
    * `db:test:load_structure:#{name}`

    *Rafael Mendonça França*

*   Remove deprecated `DatabaseConfig#config` method.

    *Rafael Mendonça França*

*   Rollback transactions when the block returns earlier than expected.

    Before this change, when a transaction block returned early, the transaction would be committed.

    The problem is that timeouts triggered inside the transaction block was also making the incomplete transaction
    to be committed, so in order to avoid this mistake, the transaction block is rolled back.

    *Rafael Mendonça França*

*   Add middleware for automatic shard swapping.

    Provides a basic middleware to perform automatic shard swapping. Applications will provide a resolver which will determine for an individual request which shard should be used. Example:

    ```ruby
    config.active_record.shard_resolver = ->(request) {
      subdomain = request.subdomain
      tenant = Tenant.find_by_subdomain!(subdomain)
      tenant.shard
    }
    ```

    See guides for more details.

    *Eileen M. Uchitelle*, *John Crepezzi*

*   Remove deprecated support to pass a column to `type_cast`.

    *Rafael Mendonça França*

*   Remove deprecated support to type cast to database values `ActiveRecord::Base` objects.

    *Rafael Mendonça França*

*   Remove deprecated support to quote `ActiveRecord::Base` objects.

    *Rafael Mendonça França*

*   Remove deprecacated support to resolve connection using `"primary"` as connection specification name.

    *Rafael Mendonça França*

*   Remove deprecation warning when using `:interval` column is used in PostgreSQL database.

    Now, interval columns will return `ActiveSupport::Duration` objects instead of strings.

    To keep the old behavior, you can add this line to your model:

    ```ruby
    attribute :column, :string
    ```

    *Rafael Mendonça França*

*   Remove deprecated support to YAML load `ActiveRecord::Base` instance in the Rails 4.2 and 4.1 formats.

    *Rafael Mendonça França*

*   Remove deprecated option `:spec_name` in the `configs_for` method.

    *Rafael Mendonça França*

*   Remove deprecated  `ActiveRecord::Base.allow_unsafe_raw_sql`.

    *Rafael Mendonça França*

*   Fix regression bug that caused ignoring additional conditions for preloading has_many-through relations.

    Fixes #43132

    *Alexander Pauly*

*   Fix `has_many` inversing recursion on models with recursive associations.

    *Gannon McGibbon*

*   Add `accepts_nested_attributes_for` support for `delegated_type`

    ```ruby
    class Entry < ApplicationRecord
      delegated_type :entryable, types: %w[ Message Comment ]
      accepts_nested_attributes_for :entryable
    end

    entry = Entry.create(entryable_type: 'Message', entryable_attributes: { content: 'Hello world' })
    # => #<Entry:0x00>
    # id: 1
    # entryable_id: 1,
    # entryable_type: 'Message'
    # ...>

    entry.entryable
    # => #<Message:0x01>
    # id: 1
    # content: 'Hello world'
    # ...>
    ```

    Previously it would raise an error:

    ```ruby
    Entry.create(entryable_type: 'Message', entryable_attributes: { content: 'Hello world' })
    # ArgumentError: Cannot build association `entryable'. Are you trying to build a polymorphic one-to-one association?
    ```

    *Sjors Baltus*

*   Use subquery for DELETE with GROUP_BY and HAVING clauses.

    Prior to this change, deletes with GROUP_BY and HAVING were returning an error.

    After this change, GROUP_BY and HAVING are valid clauses in DELETE queries, generating the following query:

    ```sql
    DELETE FROM "posts" WHERE "posts"."id" IN (
        SELECT "posts"."id" FROM "posts" INNER JOIN "comments" ON "comments"."post_id" = "posts"."id" GROUP BY "posts"."id" HAVING (count(comments.id) >= 2))
    )  [["flagged", "t"]]
    ```

    *Ignacio Chiazzo Cardarello*

*   Use subquery for UPDATE with GROUP_BY and HAVING clauses.

    Prior to this change, updates with GROUP_BY and HAVING were being ignored, generating a SQL like this:

    ```sql
    UPDATE "posts" SET "flagged" = ? WHERE "posts"."id" IN (
        SELECT "posts"."id" FROM "posts" INNER JOIN "comments" ON "comments"."post_id" = "posts"."id"
    )  [["flagged", "t"]]
    ```

    After this change, GROUP_BY and HAVING clauses are used as a subquery in updates, like this:

    ```sql
    UPDATE "posts" SET "flagged" = ? WHERE "posts"."id" IN (
        SELECT "posts"."id" FROM "posts" INNER JOIN "comments" ON "comments"."post_id" = "posts"."id"
        GROUP BY posts.id HAVING (count(comments.id) >= 2)
    )  [["flagged", "t"]]
    ```

    *Ignacio Chiazzo Cardarello*

*   Add support for setting the filename of the schema or structure dump in the database config.

    Applications may now set their the filename or path of the schema / structure dump file in their database configuration.


    ```yaml
    production:
      primary:
        database: my_db
        schema_dump: my_schema_dump_filename.rb
      animals:
        database: animals_db
        schema_dump: false
    ```

    The filename set in `schema_dump` will be used by the application. If set to `false` the schema will not be dumped. The database tasks are responsible for adding the database directory to the filename. If a full path is provided, the Rails tasks will use that instead of `ActiveRecord::DatabaseTasks.db_dir`.

    *Eileen M. Uchitelle*, *Ryan Kerr*

*   Add `ActiveRecord::Base.prohibit_shard_swapping` to prevent attempts to change the shard within a block.

    *John Crepezzi*, *Eileen M. Uchitelle*

*   Filter unchanged attributes with default function from insert query when `partial_inserts` is disabled.

    *Akshay Birajdar*, *Jacopo Beschi*

*   Add support for FILTER clause (SQL:2003) to Arel.

    Currently supported by PostgreSQL 9.4+ and SQLite 3.30+.

    *Andrey Novikov*

*   Automatically set timestamps on record creation during bulk insert/upsert

    Prior to this change, only updates during an upsert operation (e.g. `upsert_all`) would touch timestamps (`updated_{at,on}`). Now, record creations also touch timestamp columns (`{created,updated}_{at,on}`).

    This behaviour is controlled by the `<model>.record_timestamps` config, matching the behaviour of `create`, `update`, etc. It can also be overridden by using the `record_timestamps:` keyword argument.

    Note that this means `upsert_all` on models with `record_timestamps = false` will no longer touch `updated_{at,on}` automatically.

    *Sam Bostock*

*   Don't require `role` when passing `shard` to `connected_to`.

    `connected_to` can now be called with a `shard` only. Note that `role` is still inherited if `connected_to` calls are nested.

    *Eileen M. Uchitelle*

*   Add option to lazily load the schema cache on the connection.

    Previously, the only way to load the schema cache in Active Record was through the Railtie on boot. This option provides the ability to load the schema cache on the connection after it's been established. Loading the cache lazily on the connection can be beneficial for Rails applications that use multiple databases because it will load the cache at the time the connection is established. Currently Railties doesn't have access to the connections before boot.

    To use the cache, set `config.active_record.lazily_load_schema_cache = true` in your application configuration. In addition a `schema_cache_path` should be set in your database configuration if you don't want to use the default "db/schema_cache.yml" path.

    *Eileen M. Uchitelle*

*   Allow automatic `inverse_of` detection for associations with scopes.

    Automatic `inverse_of` detection now works for associations with scopes. For
    example, the `comments` association here now automatically detects
    `inverse_of: :post`, so we don't need to pass that option:

    ```ruby
    class Post < ActiveRecord::Base
      has_many :comments, -> { visible }
    end

    class Comment < ActiveRecord::Base
      belongs_to :post
    end
    ```

    Note that the automatic detection still won't work if the inverse
    association has a scope. In this example a scope on the `post` association
    would still prevent Rails from finding the inverse for the `comments`
    association.

    This will be the default for new apps in Rails 7. To opt in:

    ```ruby
    config.active_record.automatic_scope_inversing = true
    ```

    *Daniel Colson*, *Chris Bloom*

*   Accept optional transaction args to `ActiveRecord::Locking::Pessimistic#with_lock`

    `#with_lock` now accepts transaction options like `requires_new:`,
    `isolation:`, and `joinable:`

*   Adds support for deferrable foreign key constraints in PostgreSQL.

    By default, foreign key constraints in PostgreSQL are checked after each statement. This works for most use cases,
    but becomes a major limitation when creating related records before the parent record is inserted into the database.
    One example of this is looking up / creating a person via one or more unique alias.

    ```ruby
    Person.transaction do
      alias = Alias
        .create_with(user_id: SecureRandom.uuid)
        .create_or_find_by(name: "DHH")

      person = Person
        .create_with(name: "David Heinemeier Hansson")
        .create_or_find_by(id: alias.user_id)
    end
    ```

    Using the default behavior, the transaction would fail when executing the first `INSERT` statement.

    By passing the `:deferrable` option to the `add_foreign_key` statement in migrations, it's possible to defer this
    check.

    ```ruby
    add_foreign_key :aliases, :person, deferrable: true
    ```

    Passing `deferrable: true` doesn't change the default behavior, but allows manually deferring the check using
    `SET CONSTRAINTS ALL DEFERRED` within a transaction. This will cause the foreign keys to be checked after the
    transaction.

    It's also possible to adjust the default behavior from an immediate check (after the statement), to a deferred check
    (after the transaction):

    ```ruby
    add_foreign_key :aliases, :person, deferrable: :deferred
    ```

    *Benedikt Deicke*

*   Allow configuring Postgres password through the socket URL.

    For example:
    ```ruby
    ActiveRecord::DatabaseConfigurations::UrlConfig.new(
      :production, :production, 'postgres:///?user=user&password=secret&dbname=app', {}
    ).configuration_hash
    ```

    will now return,

    ```ruby
    { :user=>"user", :password=>"secret", :dbname=>"app", :adapter=>"postgresql" }
    ```

    *Abeid Ahmed*

*   PostgreSQL: support custom enum types

    In migrations, use `create_enum` to add a new enum type, and `t.enum` to add a column.

    ```ruby
    def up
      create_enum :mood, ["happy", "sad"]

      change_table :cats do |t|
        t.enum :current_mood, enum_type: "mood", default: "happy", null: false
      end
    end
    ```

    Enums will be presented correctly in `schema.rb`. Note that this is only supported by
    the PostgreSQL adapter.

    *Alex Ghiculescu*

* Avoid COMMENT statements in PostgreSQL structure dumps

    COMMENT statements are now omitted from the output of `db:structure:dump` when using PostgreSQL >= 11.
    This allows loading the dump without a pgsql superuser account.

    Fixes #36816, #43107.

    *Janosch Müller*

*   Add support for generated columns in PostgreSQL adapter

    Generated columns are supported since version 12.0 of PostgreSQL. This adds
    support of those to the PostgreSQL adapter.

    ```ruby
    create_table :users do |t|
      t.string :name
      t.virtual :name_upcased, type: :string, as: 'upper(name)', stored: true
    end
    ```

    *Michał Begejowicz*


## Rails 7.0.0.alpha2 (September 15, 2021) ##

*   No changes.


## Rails 7.0.0.alpha1 (September 15, 2021) ##

*   Remove warning when overwriting existing scopes

    Removes the following unnecessary warning message that appeared when overwriting existing scopes

    ```
    Creating scope :my_scope_name. Overwriting existing method "MyClass.my_scope_name" when overwriting existing scopes
    ```

     *Weston Ganger*

*   Use full precision for `updated_at` in `insert_all`/`upsert_all`

    `CURRENT_TIMESTAMP` provides differing precision depending on the database,
    and not all databases support explicitly specifying additional precision.

    Instead, we delegate to the new `connection.high_precision_current_timestamp`
    for the SQL to produce a high precision timestamp on the current database.

    Fixes #42992

    *Sam Bostock*

* Add ssl support for postgresql database tasks

    Add `PGSSLMODE`, `PGSSLCERT`, `PGSSLKEY` and `PGSSLROOTCERT` to pg_env from database config
    when running postgresql database tasks.

    ```yaml
    # config/database.yml

    production:
      sslmode: verify-full
      sslcert: client.crt
      sslkey: client.key
      sslrootcert: ca.crt
    ```

    Environment variables

    ```
    PGSSLMODE=verify-full
    PGSSLCERT=client.crt
    PGSSLKEY=client.key
    PGSSLROOTCERT=ca.crt
    ```

    Fixes #42994

    *Michael Bayucot*

*   Avoid scoping update callbacks in `ActiveRecord::Relation#update!`.

    Making it consistent with how scoping is applied only to the query in `ActiveRecord::Relation#update`
    and not also to the callbacks from the update itself.

    *Dylan Thacker-Smith*

*   Fix 2 cases that inferred polymorphic class from the association's `foreign_type`
    using `String#constantize` instead of the model's `polymorphic_class_for`.

    When updating a polymorphic association, the old `foreign_type` was not inferred correctly when:
    1. `touch`ing the previously associated record
    2. updating the previously associated record's `counter_cache`

    *Jimmy Bourassa*

*   Add config option for ignoring tables when dumping the schema cache.

    Applications can now be configured to ignore certain tables when dumping the schema cache.

    The configuration option can table an array of tables:

    ```ruby
    config.active_record.schema_cache_ignored_tables = ["ignored_table", "another_ignored_table"]
    ```

    Or a regex:

    ```ruby
    config.active_record.schema_cache_ignored_tables = [/^_/]
    ```

    *Eileen M. Uchitelle*

*   Make schema cache methods return consistent results.

    Previously the schema cache methods `primary_keys`, `columns`, `columns_hash`, and `indexes`
    would behave differently than one another when a table didn't exist and differently across
    database adapters. This change unifies the behavior so each method behaves the same regardless
    of adapter.

    The behavior now is:

    `columns`: (unchanged) raises a db error if the table does not exist.
    `columns_hash`: (unchanged) raises a db error if the table does not exist.
    `primary_keys`: (unchanged) returns `nil` if the table does not exist.
    `indexes`: (changed for mysql2) returns `[]` if the table does not exist.

    *Eileen M. Uchitelle*

*   Reestablish connection to previous database after after running `db:schema:load:name`

    After running `db:schema:load:name` the previous connection is restored.

    *Jacopo Beschi*
=======
*   Filter attributes in SQL logs

    Previously, SQL queries in logs containing `ActiveRecord::Base.filter_attributes` were not filtered.

    Now, the filter attributes will be masked `[FILTERED]` in the logs when `prepared_statement` is enabled.

    ```
    # Before:
      Foo Load (0.2ms)  SELECT "foos".* FROM "foos" WHERE "foos"."passw" = ? LIMIT ?  [["passw", "hello"], ["LIMIT", 1]]

    # After:
      Foo Load (0.5ms)  SELECT "foos".* FROM "foos" WHERE "foos"."passw" = ? LIMIT ?  [["passw", "[FILTERED]"], ["LIMIT", 1]]
    ```

    *Aishwarya Subramanian*
>>>>>>> 17c76071

*   Add database config option `database_tasks`

    If you would like to connect to an external database without any database
    management tasks such as schema management, migrations, seeds, etc. you can set
    the per database config option `database_tasks: false`

    ```yaml
    # config/database.yml

    production:
      primary:
        database: my_database
        adapter: mysql2
      animals:
        database: my_animals_database
        adapter: mysql2
        database_tasks: false
    ```

    *Weston Ganger*

*   Fix `ActiveRecord::InternalMetadata` to not be broken by `config.active_record.record_timestamps = false`

    Since the model always create the timestamp columns, it has to set them, otherwise it breaks
    various DB management tasks.

    Fixes #42983

*   Add `ActiveRecord::QueryLogs`.

    Configurable tags can be automatically added to all SQL queries generated by Active Record.

    ```ruby
    # config/application.rb
    module MyApp
      class Application < Rails::Application
        config.active_record.query_log_tags_enabled = true
      end
    end
    ```

    By default the application, controller and action details are added to the query tags:

    ```ruby
    class BooksController < ApplicationController
      def index
        @books = Book.all
      end
    end
    ```

    ```ruby
    GET /books
    # SELECT * FROM books /*application:MyApp;controller:books;action:index*/
    ```

    Custom tags containing static values and Procs can be defined in the application configuration:

    ```ruby
    config.active_record.query_log_tags = [
      :application,
      :controller,
      :action,
      {
        custom_static: "foo",
        custom_dynamic: -> { Time.now }
      }
    ]
    ```

    *Keeran Raj Hawoldar*, *Eileen M. Uchitelle*, *Kasper Timm Hansen*

*   Added support for multiple databases to `rails db:setup` and `rails db:reset`.

    *Ryan Hall*

*   Add `ActiveRecord::Relation#structurally_compatible?`.

    Adds a query method by which a user can tell if the relation that they're
    about to use for `#or` or `#and` is structurally compatible with the
    receiver.

    *Kevin Newton*

*   Add `ActiveRecord::QueryMethods#in_order_of`.

    This allows you to specify an explicit order that you'd like records
    returned in based on a SQL expression. By default, this will be accomplished
    using a case statement, as in:

    ```ruby
    Post.in_order_of(:id, [3, 5, 1])
    ```

    will generate the SQL:

    ```sql
    SELECT "posts".* FROM "posts" ORDER BY CASE "posts"."id" WHEN 3 THEN 1 WHEN 5 THEN 2 WHEN 1 THEN 3 ELSE 4 END ASC
    ```

    However, because this functionality is built into MySQL in the form of the
    `FIELD` function, that connection adapter will generate the following SQL
    instead:

    ```sql
    SELECT "posts".* FROM "posts" ORDER BY FIELD("posts"."id", 1, 5, 3) DESC
    ```

    *Kevin Newton*

*   Fix `eager_loading?` when ordering with `Symbol`.

    `eager_loading?` is triggered correctly when using `order` with symbols.

    ```ruby
    scope = Post.includes(:comments).order(:"comments.label")
    => true
    ```

    *Jacopo Beschi*

*   Two change tracking methods are added for `belongs_to` associations.

    The `association_changed?` method (assuming an association named `:association`) returns true
    if a different associated object has been assigned and the foreign key will be updated in the
    next save.

    The `association_previously_changed?` method returns true if the previous save updated the
    association to reference a different associated object.

    *George Claghorn*

*   Add option to disable schema dump per-database.

    Dumping the schema is on by default for all databases in an application. To turn it off for a
    specific database, use the `schema_dump` option:

    ```yaml
    # config/database.yml

    production:
      schema_dump: false
    ```

    *Luis Vasconcellos*, *Eileen M. Uchitelle*

*   Fix `eager_loading?` when ordering with `Hash` syntax.

    `eager_loading?` is triggered correctly when using `order` with hash syntax
    on an outer table.

    ```ruby
    Post.includes(:comments).order({ "comments.label": :ASC }).eager_loading?
    # => true
    ```

    *Jacopo Beschi*

*   Move the forcing of clear text encoding to the `ActiveRecord::Encryption::Encryptor`.

    Fixes #42699.

    *J Smith*

*   `partial_inserts` is now disabled by default in new apps.

    This will be the default for new apps in Rails 7. To opt in:

    ```ruby
    config.active_record.partial_inserts = true
    ```

    If a migration removes the default value of a column, this option
    would cause old processes to no longer be able to create new records.

    If you need to remove a column, you should first use `ignored_columns`
    to stop using it.

    *Jean Boussier*

*   Rails can now verify foreign keys after loading fixtures in tests.

    This will be the default for new apps in Rails 7. To opt in:

    ```ruby
    config.active_record.verify_foreign_keys_for_fixtures = true
    ```

    Tests will not run if there is a foreign key constraint violation in your fixture data.

    The feature is supported by SQLite and PostgreSQL, other adapters can also add support for it.

    *Alex Ghiculescu*

*   Clear cached `has_one` association after setting `belongs_to` association to `nil`.

    After setting a `belongs_to` relation to `nil` and updating an unrelated attribute on the owner,
    the owner should still return `nil` on the `has_one` relation.

    Fixes #42597.

    *Michiel de Mare*

*   OpenSSL constants are now used for Digest computations.

    *Dirkjan Bussink*

*   Adds support for `if_not_exists` to `add_foreign_key` and `if_exists` to `remove_foreign_key`.

    Applications can set their migrations to ignore exceptions raised when adding a foreign key
    that already exists or when removing a foreign key that does not exist.

    Example Usage:

    ```ruby
    class AddAuthorsForeignKeyToArticles < ActiveRecord::Migration[7.0]
      def change
        add_foreign_key :articles, :authors, if_not_exists: true
      end
    end
    ```

    ```ruby
    class RemoveAuthorsForeignKeyFromArticles < ActiveRecord::Migration[7.0]
      def change
        remove_foreign_key :articles, :authors, if_exists: true
      end
    end
    ```

    *Roberto Miranda*

*   Prevent polluting ENV during postgresql structure dump/load.

    Some configuration parameters were provided to pg_dump / psql via
    environment variables which persisted beyond the command being run, and may
    have caused subsequent commands and connections to fail. Tasks running
    across multiple postgresql databases like `rails db:test:prepare` may have
    been affected.

    *Samuel Cochran*

*   Set precision 6 by default for `datetime` columns.

    By default, datetime columns will have microseconds precision instead of seconds precision.

    *Roberto Miranda*

*   Allow preloading of associations with instance dependent scopes.

    *John Hawthorn*, *John Crepezzi*, *Adam Hess*, *Eileen M. Uchitelle*, *Dinah Shi*

*   Do not try to rollback transactions that failed due to a `ActiveRecord::TransactionRollbackError`.

    *Jamie McCarthy*

*   Active Record Encryption will now encode values as UTF-8 when using deterministic
    encryption. The encoding is part of the encrypted payload, so different encodings for
    different values result in different ciphertexts. This can break unique constraints and
    queries.

    The new behavior is configurable via `active_record.encryption.forced_encoding_for_deterministic_encryption`
    that is `Encoding::UTF_8` by default. It can be disabled by setting it to `nil`.

    *Jorge Manrubia*

*   The MySQL adapter now cast numbers and booleans bind parameters to string for safety reasons.

    When comparing a string and a number in a query, MySQL converts the string to a number. So for
    instance `"foo" = 0`, will implicitly cast `"foo"` to `0` and will evaluate to `TRUE` which can
    lead to security vulnerabilities.

    Active Record already protect against that vulnerability when it knows the type of the column
    being compared, however until now it was still vulnerable when using bind parameters:

    ```ruby
    User.where("login_token = ?", 0).first
    ```

    Would perform:

    ```sql
    SELECT * FROM `users` WHERE `login_token` = 0 LIMIT 1;
    ```

    Now it will perform:

    ```sql
    SELECT * FROM `users` WHERE `login_token` = '0' LIMIT 1;
    ```

    *Jean Boussier*

*   Fixture configurations (`_fixture`) are now strictly validated.

    If an error will be raised if that entry contains unknown keys while previously it
    would silently have no effects.

    *Jean Boussier*

*   Add `ActiveRecord::Base.update!` that works like `ActiveRecord::Base.update` but raises exceptions.

    This allows for the same behavior as the instance method `#update!` at a class level.

    ```ruby
    Person.update!(:all, state: "confirmed")
    ```

    *Dorian Marié*

*   Add `ActiveRecord::Base#attributes_for_database`.

    Returns attributes with values for assignment to the database.

    *Chris Salzberg*

*   Use an empty query to check if the PostgreSQL connection is still active.

    An empty query is faster than `SELECT 1`.

    *Heinrich Lee Yu*

*   Add `ActiveRecord::Base#previously_persisted?`.

    Returns `true` if the object has been previously persisted but now it has been deleted.

*   Deprecate `partial_writes` in favor of `partial_inserts` and `partial_updates`.

    This allows to have a different behavior on update and create.

    *Jean Boussier*

*   Fix compatibility with `psych >= 4`.

    Starting in Psych 4.0.0 `YAML.load` behaves like `YAML.safe_load`. To preserve compatibility,
    Active Record's schema cache loader and `YAMLColumn` now uses `YAML.unsafe_load` if available.

    *Jean Boussier*

*   `ActiveRecord::Base.logger` is now a `class_attribute`.

    This means it can no longer be accessed directly through `@@logger`, and that setting `logger =`
    on a subclass won't change the parent's logger.

    *Jean Boussier*

*   Add `.asc.nulls_first` for all databases. Unfortunately MySQL still doesn't like `nulls_last`.

    *Keenan Brock*

*   Improve performance of `one?` and `many?` by limiting the generated count query to 2 results.

    *Gonzalo Riestra*

*   Don't check type when using `if_not_exists` on `add_column`.

    Previously, if a migration called `add_column` with the `if_not_exists` option set to true
    the `column_exists?` check would look for a column with the same name and type as the migration.

    Recently it was discovered that the type passed to the migration is not always the same type
    as the column after migration. For example a column set to `:mediumblob` in the migration will
    be casted to `binary` when calling `column.type`. Since there is no straightforward way to cast
    the type to the database type without running the migration, we opted to drop the type check from
    `add_column`. This means that migrations adding a duplicate column with a different type will no
    longer raise an error.

    *Eileen M. Uchitelle*

*   Log a warning message when running SQLite in production.

    Using SQLite in production ENV is generally discouraged. SQLite is also the default adapter
    in a new Rails application.
    For the above reasons log a warning message when running SQLite in production.

    The warning can be disabled by setting `config.active_record.sqlite3_production_warning=false`.

    *Jacopo Beschi*

*   Add option to disable joins for `has_one` associations.

    In a multiple database application, associations can't join across
    databases. When set, this option instructs Rails to generate 2 or
    more queries rather than generating joins for `has_one` associations.

    Set the option on a has one through association:

    ```ruby
    class Person
      has_one :dog
      has_one :veterinarian, through: :dog, disable_joins: true
    end
    ```

    Then instead of generating join SQL, two queries are used for `@person.veterinarian`:

    ```
    SELECT "dogs"."id" FROM "dogs" WHERE "dogs"."person_id" = ?  [["person_id", 1]]
    SELECT "veterinarians".* FROM "veterinarians" WHERE "veterinarians"."dog_id" = ?  [["dog_id", 1]]
    ```

    *Sarah Vessels*, *Eileen M. Uchitelle*

*   `Arel::Visitors::Dot` now renders a complete set of properties when visiting
    `Arel::Nodes::SelectCore`, `SelectStatement`, `InsertStatement`, `UpdateStatement`, and
    `DeleteStatement`, which fixes #42026. Previously, some properties were omitted.

    *Mike Dalessio*

*   `Arel::Visitors::Dot` now supports `Arel::Nodes::Bin`, `Case`, `CurrentRow`, `Distinct`,
    `DistinctOn`, `Else`, `Except`, `InfixOperation`, `Intersect`, `Lock`, `NotRegexp`, `Quoted`,
    `Regexp`, `UnaryOperation`, `Union`, `UnionAll`, `When`, and `With`. Previously, these node
    types caused an exception to be raised by `Arel::Visitors::Dot#accept`.

    *Mike Dalessio*

*   Optimize `remove_columns` to use a single SQL statement.

    ```ruby
    remove_columns :my_table, :col_one, :col_two
    ```

    Now results in the following SQL:

    ```sql
    ALTER TABLE "my_table" DROP COLUMN "col_one", DROP COLUMN "col_two"
    ```

    *Jon Dufresne*

*   Ensure `has_one` autosave association callbacks get called once.

    Change the `has_one` autosave callback to be non cyclic as well.
    By doing this the autosave callback are made more consistent for
    all 3 cases: `has_many`, `has_one`, and `belongs_to`.

    *Petrik de Heus*

*   Add option to disable joins for associations.

    In a multiple database application, associations can't join across
    databases. When set, this option instructs Rails to generate 2 or
    more queries rather than generating joins for associations.

    Set the option on a has many through association:

    ```ruby
    class Dog
      has_many :treats, through: :humans, disable_joins: true
      has_many :humans
    end
    ```

    Then instead of generating join SQL, two queries are used for `@dog.treats`:

    ```
    SELECT "humans"."id" FROM "humans" WHERE "humans"."dog_id" = ?  [["dog_id", 1]]
    SELECT "treats".* FROM "treats" WHERE "treats"."human_id" IN (?, ?, ?)  [["human_id", 1], ["human_id", 2], ["human_id", 3]]
    ```

    *Eileen M. Uchitelle*, *Aaron Patterson*, *Lee Quarella*

*   Add setting for enumerating column names in SELECT statements.

    Adding a column to a PostgreSQL database, for example, while the application is running can
    change the result of wildcard `SELECT *` queries, which invalidates the result
    of cached prepared statements and raises a `PreparedStatementCacheExpired` error.

    When enabled, Active Record will avoid wildcards and always include column names
    in `SELECT` queries, which will return consistent results and avoid prepared
    statement errors.

    Before:

    ```ruby
    Book.limit(5)
    # SELECT * FROM books LIMIT 5
    ```

    After:

    ```ruby
    # config/application.rb
    module MyApp
      class Application < Rails::Application
        config.active_record.enumerate_columns_in_select_statements = true
      end
    end

    # or, configure per-model
    class Book < ApplicationRecord
      self.enumerate_columns_in_select_statements = true
    end
    ```

    ```ruby
    Book.limit(5)
    # SELECT id, author_id, name, format, status, language, etc FROM books LIMIT 5
    ```

    *Matt Duszynski*

*   Allow passing SQL as `on_duplicate` value to `#upsert_all` to make it possible to use raw SQL to update columns on conflict:

    ```ruby
    Book.upsert_all(
      [{ id: 1, status: 1 }, { id: 2, status: 1 }],
      on_duplicate: Arel.sql("status = GREATEST(books.status, EXCLUDED.status)")
    )
    ```

    *Vladimir Dementyev*

*   Allow passing SQL as `returning` statement to `#upsert_all`:

    ```ruby
    Article.insert_all(
      [
        { title: "Article 1", slug: "article-1", published: false },
        { title: "Article 2", slug: "article-2", published: false }
      ],
      returning: Arel.sql("id, (xmax = '0') as inserted, name as new_name")
    )
    ```

    *Vladimir Dementyev*

*   Deprecate `legacy_connection_handling`.

    *Eileen M. Uchitelle*

*   Add attribute encryption support.

    Encrypted attributes are declared at the model level. These
    are regular Active Record attributes backed by a column with
    the same name. The system will transparently encrypt these
    attributes before saving them into the database and will
    decrypt them when retrieving their values.


    ```ruby
    class Person < ApplicationRecord
      encrypts :name
      encrypts :email_address, deterministic: true
    end
    ```

    You can learn more in the [Active Record Encryption
    guide](https://edgeguides.rubyonrails.org/active_record_encryption.html).

    *Jorge Manrubia*

*   Changed Arel predications `contains` and `overlaps` to use
    `quoted_node` so that PostgreSQL arrays are quoted properly.

    *Bradley Priest*

*   Add mode argument to record level `strict_loading!`.

    This argument can be used when enabling strict loading for a single record
    to specify that we only want to raise on n plus one queries.

    ```ruby
    developer.strict_loading!(mode: :n_plus_one_only)

    developer.projects.to_a # Does not raise
    developer.projects.first.client # Raises StrictLoadingViolationError
    ```

    Previously, enabling strict loading would cause any lazily loaded
    association to raise an error. Using `n_plus_one_only` mode allows us to
    lazily load belongs_to, has_many, and other associations that are fetched
    through a single query.

    *Dinah Shi*

*   Fix Float::INFINITY assignment to datetime column with postgresql adapter.

    Before:

    ```ruby
    # With this config
    ActiveRecord::Base.time_zone_aware_attributes = true

    # and the following schema:
    create_table "postgresql_infinities" do |t|
      t.datetime "datetime"
    end

    # This test fails
    record = PostgresqlInfinity.create!(datetime: Float::INFINITY)
    assert_equal Float::INFINITY, record.datetime # record.datetime gets nil
    ```

    After this commit, `record.datetime` gets `Float::INFINITY` as expected.

    *Shunichi Ikegami*

*   Type cast enum values by the original attribute type.

    The notable thing about this change is that unknown labels will no longer match 0 on MySQL.

    ```ruby
    class Book < ActiveRecord::Base
      enum :status, { proposed: 0, written: 1, published: 2 }
    end
    ```

    Before:

    ```ruby
    # SELECT `books`.* FROM `books` WHERE `books`.`status` = 'prohibited' LIMIT 1
    Book.find_by(status: :prohibited)
    # => #<Book id: 1, status: "proposed", ...> (for mysql2 adapter)
    # => ActiveRecord::StatementInvalid: PG::InvalidTextRepresentation: ERROR:  invalid input syntax for type integer: "prohibited" (for postgresql adapter)
    # => nil (for sqlite3 adapter)
    ```

    After:

    ```ruby
    # SELECT `books`.* FROM `books` WHERE `books`.`status` IS NULL LIMIT 1
    Book.find_by(status: :prohibited)
    # => nil (for all adapters)
    ```

    *Ryuta Kamizono*

*   Fixtures for `has_many :through` associations now load timestamps on join tables.

    Given this fixture:

    ```yml
    ### monkeys.yml
    george:
      name: George the Monkey
      fruits: apple

    ### fruits.yml
    apple:
      name: apple
    ```

    If the join table (`fruit_monkeys`) contains `created_at` or `updated_at` columns,
    these will now be populated when loading the fixture. Previously, fixture loading
    would crash if these columns were required, and leave them as null otherwise.

    *Alex Ghiculescu*

*   Allow applications to configure the thread pool for async queries.

    Some applications may want one thread pool per database whereas others want to use
    a single global thread pool for all queries. By default, Rails will set `async_query_executor`
    to `nil` which will not initialize any executor. If `load_async` is called and no executor
    has been configured, the query will be executed in the foreground.

    To create one thread pool for all database connections to use applications can set
    `config.active_record.async_query_executor` to `:global_thread_pool` and optionally define
    `config.active_record.global_executor_concurrency`. This defaults to 4. For applications that want
    to have a thread pool for each database connection, `config.active_record.async_query_executor` can
    be set to `:multi_thread_pool`. The configuration for each thread pool is set in the database
    configuration.

    *Eileen M. Uchitelle*

*   Allow new syntax for `enum` to avoid leading `_` from reserved options.

    Before:

    ```ruby
    class Book < ActiveRecord::Base
      enum status: [ :proposed, :written ], _prefix: true, _scopes: false
      enum cover: [ :hard, :soft ], _suffix: true, _default: :hard
    end
    ```

    After:

    ```ruby
    class Book < ActiveRecord::Base
      enum :status, [ :proposed, :written ], prefix: true, scopes: false
      enum :cover, [ :hard, :soft ], suffix: true, default: :hard
    end
    ```

    *Ryuta Kamizono*

*   Add `ActiveRecord::Relation#load_async`.

    This method schedules the query to be performed asynchronously from a thread pool.

    If the result is accessed before a background thread had the opportunity to perform
    the query, it will be performed in the foreground.

    This is useful for queries that can be performed long enough before their result will be
    needed, or for controllers which need to perform several independent queries.

    ```ruby
    def index
      @categories = Category.some_complex_scope.load_async
      @posts = Post.some_complex_scope.load_async
    end
    ```

    Active Record logs will also include timing info for the duration of how long
    the main thread had to wait to access the result. This timing is useful to know
    whether or not it's worth to load the query asynchronously.

    ```
    DEBUG -- :   Category Load (62.1ms)  SELECT * FROM `categories` LIMIT 50
    DEBUG -- :   ASYNC Post Load (64ms) (db time 126.1ms)  SELECT * FROM `posts` LIMIT 100
    ```

    The duration in the first set of parens is how long the main thread was blocked
    waiting for the results, and the second set of parens with "db time" is how long
    the entire query took to execute.

    *Jean Boussier*

*   Implemented `ActiveRecord::Relation#excluding` method.

    This method excludes the specified record (or collection of records) from
    the resulting relation:

    ```ruby
    Post.excluding(post)
    Post.excluding(post_one, post_two)
    ```

    Also works on associations:

    ```ruby
    post.comments.excluding(comment)
    post.comments.excluding(comment_one, comment_two)
    ```

    This is short-hand for `Post.where.not(id: post.id)` (for a single record)
    and `Post.where.not(id: [post_one.id, post_two.id])` (for a collection).

    *Glen Crawford*

*   Skip optimised #exist? query when #include? is called on a relation
    with a having clause.

    Relations that have aliased select values AND a having clause that
    references an aliased select value would generate an error when
    #include? was called, due to an optimisation that would generate
    call #exists? on the relation instead, which effectively alters
    the select values of the query (and thus removes the aliased select
    values), but leaves the having clause intact. Because the having
    clause is then referencing an aliased column that is no longer
    present in the simplified query, an ActiveRecord::InvalidStatement
    error was raised.

    A sample query affected by this problem:

    ```ruby
    Author.select('COUNT(*) as total_posts', 'authors.*')
          .joins(:posts)
          .group(:id)
          .having('total_posts > 2')
          .include?(Author.first)
    ```

    This change adds an addition check to the condition that skips the
    simplified #exists? query, which simply checks for the presence of
    a having clause.

    Fixes #41417.

    *Michael Smart*

*   Increment postgres prepared statement counter before making a prepared statement, so if the statement is aborted
    without Rails knowledge (e.g., if app gets killed during long-running query or due to Rack::Timeout), app won't end
    up in perpetual crash state for being inconsistent with PostgreSQL.

    *wbharding*, *Martin Tepper*

*   Add ability to apply `scoping` to `all_queries`.

    Some applications may want to use the `scoping` method but previously it only
    worked on certain types of queries. This change allows the `scoping` method to apply
    to all queries for a model in a block.

    ```ruby
    Post.where(blog_id: post.blog_id).scoping(all_queries: true) do
      post.update(title: "a post title") # adds `posts.blog_id = 1` to the query
    end
    ```

    *Eileen M. Uchitelle*

*   `ActiveRecord::Calculations.calculate` called with `:average`
    (aliased as `ActiveRecord::Calculations.average`) will now use column-based
    type casting. This means that floating-point number columns will now be
    aggregated as `Float` and decimal columns will be aggregated as `BigDecimal`.

    Integers are handled as a special case returning `BigDecimal` always
    (this was the case before already).

    ```ruby
    # With the following schema:
    create_table "measurements" do |t|
      t.float "temperature"
    end

    # Before:
    Measurement.average(:temperature).class
    # => BigDecimal

    # After:
    Measurement.average(:temperature).class
    # => Float
    ```

    Before this change, Rails just called `to_d` on average aggregates from the
    database adapter. This is not the case anymore. If you relied on that kind
    of magic, you now need to register your own `ActiveRecord::Type`
    (see `ActiveRecord::Attributes::ClassMethods` for documentation).

    *Josua Schmid*

*   PostgreSQL: introduce `ActiveRecord::ConnectionAdapters::PostgreSQLAdapter.datetime_type`.

    This setting controls what native type Active Record should use when you call `datetime` in
    a migration or schema. It takes a symbol which must correspond to one of the configured
    `NATIVE_DATABASE_TYPES`. The default is `:timestamp`, meaning `t.datetime` in a migration
    will create a "timestamp without time zone" column. To use "timestamp with time zone",
    change this to `:timestamptz` in an initializer.

    You should run `bin/rails db:migrate` to rebuild your schema.rb if you change this.

    *Alex Ghiculescu*

*   PostgreSQL: handle `timestamp with time zone` columns correctly in `schema.rb`.

    Previously they dumped as `t.datetime :column_name`, now they dump as `t.timestamptz :column_name`,
    and are created as `timestamptz` columns when the schema is loaded.

    *Alex Ghiculescu*

*   Removing trailing whitespace when matching columns in
    `ActiveRecord::Sanitization.disallow_raw_sql!`.

    *Gannon McGibbon*, *Adrian Hirt*

*   Expose a way for applications to set a `primary_abstract_class`.

    Multiple database applications that use a primary abstract class that is not
    named `ApplicationRecord` can now set a specific class to be the `primary_abstract_class`.

    ```ruby
    class PrimaryApplicationRecord
      self.primary_abstract_class
    end
    ```

    When an application boots it automatically connects to the primary or first database in the
    database configuration file. In a multiple database application that then call `connects_to`
    needs to know that the default connection is the same as the `ApplicationRecord` connection.
    However, some applications have a differently named `ApplicationRecord`. This prevents Active
    Record from opening duplicate connections to the same database.

    *Eileen M. Uchitelle*, *John Crepezzi*

*   Support hash config for `structure_dump_flags` and `structure_load_flags` flags.
    Now that Active Record supports multiple databases configuration,
    we need a way to pass specific flags for dump/load databases since
    the options are not the same for different adapters.
    We can use in the original way:

    ```ruby
    ActiveRecord::Tasks::DatabaseTasks.structure_dump_flags = ['--no-defaults', '--skip-add-drop-table']
    # or
    ActiveRecord::Tasks::DatabaseTasks.structure_dump_flags = '--no-defaults --skip-add-drop-table'
    ```

    And also use it passing a hash, with one or more keys, where the key
    is the adapter

    ```ruby
    ActiveRecord::Tasks::DatabaseTasks.structure_dump_flags = {
      mysql2: ['--no-defaults', '--skip-add-drop-table'],
      postgres: '--no-tablespaces'
    }
    ```

    *Gustavo Gonzalez*

*   Connection specification now passes the "url" key as a configuration for the
    adapter if the "url" protocol is "jdbc", "http", or "https". Previously only
    urls with the "jdbc" prefix were passed to the Active Record Adapter, others
    are assumed to be adapter specification urls.

    Fixes #41137.

    *Jonathan Bracy*

*   Allow to opt-out of `strict_loading` mode on a per-record base.

    This is useful when strict loading is enabled application wide or on a
    model level.

    ```ruby
    class User < ApplicationRecord
      has_many :bookmarks
      has_many :articles, strict_loading: true
    end

    user = User.first
    user.articles                        # => ActiveRecord::StrictLoadingViolationError
    user.bookmarks                       # => #<ActiveRecord::Associations::CollectionProxy>

    user.strict_loading!(true)           # => true
    user.bookmarks                       # => ActiveRecord::StrictLoadingViolationError

    user.strict_loading!(false)          # => false
    user.bookmarks                       # => #<ActiveRecord::Associations::CollectionProxy>
    user.articles.strict_loading!(false) # => #<ActiveRecord::Associations::CollectionProxy>
    ```

    *Ayrton De Craene*

*   Add `FinderMethods#sole` and `#find_sole_by` to find and assert the
    presence of exactly one record.

    Used when you need a single row, but also want to assert that there aren't
    multiple rows matching the condition; especially for when database
    constraints aren't enough or are impractical.

    ```ruby
    Product.where(["price = %?", price]).sole
    # => ActiveRecord::RecordNotFound      (if no Product with given price)
    # => #<Product ...>                    (if one Product with given price)
    # => ActiveRecord::SoleRecordExceeded  (if more than one Product with given price)

    user.api_keys.find_sole_by(key: key)
    # as above
    ```

    *Asherah Connor*

*   Makes `ActiveRecord::AttributeMethods::Query` respect the getter overrides defined in the model.

    Before:

    ```ruby
    class User
      def admin
        false # Overriding the getter to always return false
      end
    end

    user = User.first
    user.update(admin: true)

    user.admin # false (as expected, due to the getter overwrite)
    user.admin? # true (not expected, returned the DB column value)
    ```

    After this commit, `user.admin?` above returns false, as expected.

    Fixes #40771.

    *Felipe*

*   Allow delegated_type to be specified primary_key and foreign_key.

    Since delegated_type assumes that the foreign_key ends with `_id`,
    `singular_id` defined by it does not work when the foreign_key does
    not end with `id`. This change fixes it by taking into account
    `primary_key` and `foreign_key` in the options.

    *Ryota Egusa*

*   Expose an `invert_where` method that will invert all scope conditions.

    ```ruby
    class User
      scope :active, -> { where(accepted: true, locked: false) }
    end

    User.active
    # ... WHERE `accepted` = 1 AND `locked` = 0

    User.active.invert_where
    # ... WHERE NOT (`accepted` = 1 AND `locked` = 0)
    ```

    *Kevin Deisz*

*   Restore possibility of passing `false` to :polymorphic option of `belongs_to`.

    Previously, passing `false` would trigger the option validation logic
    to throw an error saying :polymorphic would not be a valid option.

    *glaszig*

*   Remove deprecated `database` kwarg from `connected_to`.

    *Eileen M. Uchitelle*, *John Crepezzi*

*   Allow adding nonnamed expression indexes to be revertible.

    Previously, the following code would raise an error, when executed while rolling back,
    and the index name should be specified explicitly. Now, the index name is inferred
    automatically.

    ```ruby
    add_index(:items, "to_tsvector('english', description)")
    ```

    Fixes #40732.

    *fatkodima*

*   Only warn about negative enums if a positive form that would cause conflicts exists.

    Fixes #39065.

    *Alex Ghiculescu*

*   Add option to run `default_scope` on all queries.

    Previously, a `default_scope` would only run on select or insert queries. In some cases, like non-Rails tenant sharding solutions, it may be desirable to run `default_scope` on all queries in order to ensure queries are including a foreign key for the shard (i.e. `blog_id`).

    Now applications can add an option to run on all queries including select, insert, delete, and update by adding an `all_queries` option to the default scope definition.

    ```ruby
    class Article < ApplicationRecord
      default_scope -> { where(blog_id: Current.blog.id) }, all_queries: true
    end
    ```

    *Eileen M. Uchitelle*

*   Add `where.associated` to check for the presence of an association.

    ```ruby
    # Before:
    account.users.joins(:contact).where.not(contact_id: nil)

    # After:
    account.users.where.associated(:contact)
    ```

    Also mirrors `where.missing`.

    *Kasper Timm Hansen*

*   Allow constructors (`build_association` and `create_association`) on
    `has_one :through` associations.

    *Santiago Perez Perret*


Please check [6-1-stable](https://github.com/rails/rails/blob/6-1-stable/activerecord/CHANGELOG.md) for previous changes.<|MERGE_RESOLUTION|>--- conflicted
+++ resolved
@@ -1,4 +1,19 @@
-<<<<<<< HEAD
+*   Filter attributes in SQL logs
+
+    Previously, SQL queries in logs containing `ActiveRecord::Base.filter_attributes` were not filtered.
+
+    Now, the filter attributes will be masked `[FILTERED]` in the logs when `prepared_statement` is enabled.
+
+    ```
+    # Before:
+      Foo Load (0.2ms)  SELECT "foos".* FROM "foos" WHERE "foos"."passw" = ? LIMIT ?  [["passw", "hello"], ["LIMIT", 1]]
+
+    # After:
+      Foo Load (0.5ms)  SELECT "foos".* FROM "foos" WHERE "foos"."passw" = ? LIMIT ?  [["passw", "[FILTERED]"], ["LIMIT", 1]]
+    ```
+
+    *Aishwarya Subramanian*
+
 *   Remove deprecated `Tasks::DatabaseTasks.spec`.
 
     *Rafael Mendonça França*
@@ -504,23 +519,6 @@
     After running `db:schema:load:name` the previous connection is restored.
 
     *Jacopo Beschi*
-=======
-*   Filter attributes in SQL logs
-
-    Previously, SQL queries in logs containing `ActiveRecord::Base.filter_attributes` were not filtered.
-
-    Now, the filter attributes will be masked `[FILTERED]` in the logs when `prepared_statement` is enabled.
-
-    ```
-    # Before:
-      Foo Load (0.2ms)  SELECT "foos".* FROM "foos" WHERE "foos"."passw" = ? LIMIT ?  [["passw", "hello"], ["LIMIT", 1]]
-
-    # After:
-      Foo Load (0.5ms)  SELECT "foos".* FROM "foos" WHERE "foos"."passw" = ? LIMIT ?  [["passw", "[FILTERED]"], ["LIMIT", 1]]
-    ```
-
-    *Aishwarya Subramanian*
->>>>>>> 17c76071
 
 *   Add database config option `database_tasks`
 
