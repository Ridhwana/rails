<<<<<<< HEAD
*   Add ability to apply `scoping` to `all_queries`.

    Some applications may want to use the `scoping` method but previously it only
    worked on certain types of queries. This change allows the `scoping` method to apply
    to all queries for a model in a block.

    ```ruby
    Post.where(blog_id: post.blog_id).scoping(all_queries: true) do
      post.update(title: "a post title") # adds `posts.blog_id = 1` to the query
    end
    ```

    *Eileen M. Uchitelle*
=======
*   Increment postgres prepared statement counter before making a prepared statement, so if the statement is aborted 
    without Rails knowledge (e.g., if app gets kill -9d during long-running query or due to Rack::Timeout), app won't end 
    up in perpetual crash state for being inconsistent with Postgres.

    *wbharding*, *Martin Tepper*
>>>>>>> 2416da99

*   Switch to database adapter return type for `ActiveRecord::Calculations.calculate`
    when called with `:average` (aliased as `ActiveRecord::Calculations.average`)

    Previously average aggregation returned `BigDecimal` for everything which
    supported `to_d`. This was especially weird for floating point numbers.

    Database adapters today map database column types to Ruby types more
    accurately than 10 years ago. So now we simply pass them on
    (except for special cases which are not `Numeric`).

    ```ruby
    # With the following schema:
    create_table "measurements" do |t|
      t.float "temperature"
    end

    # Before:
    Measurement.average(:temperature).class
    # => BigDecimal

    # After:
    Measurement.average(:temperature).class
    # => Float
    ```

    *Josua Schmid*

*   PostgreSQL: handle `timestamp with time zone` columns correctly in `schema.rb`.

    Previously they dumped as `t.datetime :column_name`, now they dump as `t.timestamptz :column_name`,
    and are created as `timestamptz` columns when the schema is loaded.

    *Alex Ghiculescu*

*   Add `ActiveRecord::Base.connection.with_advisory_lock`.

    This method allow applications to obtain an exclusive session level advisory lock,
    if available, for the duration of the block.

    If another session already have the lock, the method will return `false` and the block will
    not be executed.

    *Rafael Mendonça França*

*   Removing trailing whitespace when matching columns in
    `ActiveRecord::Sanitization.disallow_raw_sql!`.

    *Gannon McGibbon*, *Adrian Hirt*

*   Expose a way for applications to set a `primary_abstract_class`

    Multiple database applications that use a primary abstract class that is not
    named `ApplicationRecord` can now set a specific class to be the `primary_abstract_class`.

    ```ruby
    class PrimaryApplicationRecord
      self.primary_abstract_class
    end
    ```

    When an application boots it automatically connects to the primary or first database in the
    database configuration file. In a multiple database application that then call `connects_to`
    needs to know that the default connection is the same as the `ApplicationRecord` connection.
    However some applications have a differently named `ApplicationRecord`. This prevents Active
    Record from opening duplicate connections to the same database.

    *Eileen M. Uchitelle*, *John Crepezzi*

*   Support hash config for `structure_dump_flags` and `structure_load_flags` flags
    Now that Active Record supports multiple databases configuration
    we need a way to pass specific flags for dump/load databases since
    the options are not the same for different adapters.
    We can use in the original way:

    ```ruby
    ActiveRecord::Tasks::DatabaseTasks.structure_dump_flags = ['--no-defaults', '--skip-add-drop-table']
    #or
    ActiveRecord::Tasks::DatabaseTasks.structure_dump_flags = '--no-defaults --skip-add-drop-table'
    ```

    And also use it passing a hash, with one or more keys, where the key
    is the adapter

    ```ruby
    ActiveRecord::Tasks::DatabaseTasks.structure_dump_flags = {
      mysql2: ['--no-defaults', '--skip-add-drop-table'],
      postgres: '--no-tablespaces'
    }
    ```

    *Gustavo Gonzalez*

*   Connection specification now passes the "url" key as a configuration for the
    adapter if the "url" protocol is "jdbc", "http", or "https". Previously only
    urls with the "jdbc" prefix were passed to the Active Record Adapter, others
    are assumed to be adapter specification urls.

    Fixes #41137.

    *Jonathan Bracy*

*   Allow to opt-out of `strict_loading` mode on a per-record base.

    This is useful when strict loading is enabled application wide or on a
    model level.

    ```ruby
    class User < ApplicationRecord
      has_many :bookmarks
      has_many :articles, strict_loading: true
    end

    user = User.first
    user.articles                        # => ActiveRecord::StrictLoadingViolationError
    user.bookmarks                       # => #<ActiveRecord::Associations::CollectionProxy>

    user.strict_loading!(true)           # => true
    user.bookmarks                       # => ActiveRecord::StrictLoadingViolationError

    user.strict_loading!(false)          # => false
    user.bookmarks                       # => #<ActiveRecord::Associations::CollectionProxy>
    user.articles.strict_loading!(false) # => #<ActiveRecord::Associations::CollectionProxy>
    ```

    *Ayrton De Craene*

*   Add `FinderMethods#sole` and `#find_sole_by` to find and assert the
    presence of exactly one record.

    Used when you need a single row, but also want to assert that there aren't
    multiple rows matching the condition; especially for when database
    constraints aren't enough or are impractical.

    ```ruby
    Product.where(["price = %?", price]).sole
    # => ActiveRecord::RecordNotFound      (if no Product with given price)
    # => #<Product ...>                    (if one Product with given price)
    # => ActiveRecord::SoleRecordExceeded  (if more than one Product with given price)

    user.api_keys.find_sole_by(key: key)
    # as above
    ```

    *Asherah Connor*

*   Makes `ActiveRecord::AttributeMethods::Query` respect the getter overrides defined in the model.

    Before:

    ```ruby
    class User
      def admin
        false # Overriding the getter to always return false
      end
    end

    user = User.first
    user.update(admin: true)

    user.admin # false (as expected, due to the getter overwrite)
    user.admin? # true (not expected, returned the DB column value)
    ```

    After this commit, `user.admin?` above returns false, as expected.

    Fixes #40771.

    *Felipe*

*   Allow delegated_type to be specified primary_key and foreign_key.

    Since delegated_type assumes that the foreign_key ends with `_id`,
    `singular_id` defined by it does not work when the foreign_key does
    not end with `id`. This change fixes it by taking into account
    `primary_key` and `foreign_key` in the options.

    *Ryota Egusa*

*   Expose an `invert_where` method that will invert all scope conditions.

    ```ruby
    class User
      scope :active, -> { where(accepted: true, locked: false) }
    end

    User.active
    # ... WHERE `accepted` = 1 AND `locked` = 0

    User.active.invert_where
    # ... WHERE NOT (`accepted` = 1 AND `locked` = 0)
    ```

    *Kevin Deisz*

*   Restore possibility of passing `false` to :polymorphic option of `belongs_to`.

    Previously, passing `false` would trigger the option validation logic
    to throw an error saying :polymorphic would not be a valid option.

    *glaszig*

*   Remove deprecated `database` kwarg from `connected_to`.

    *Eileen M. Uchitelle*, *John Crepezzi*

*   Allow adding nonnamed expression indexes to be revertible.

    Fixes #40732.

    Previously, the following code would raise an error, when executed while rolling back,
    and the index name should be specified explicitly. Now, the index name is inferred
    automatically.
    ```ruby
    add_index(:items, "to_tsvector('english', description)")
    ```

    *fatkodima*

*   Only warn about negative enums if a positive form that would cause conflicts exists.

    Fixes #39065.

    *Alex Ghiculescu*

*   Add option to run `default_scope` on all queries.

    Previously, a `default_scope` would only run on select or insert queries. In some cases, like non-Rails tenant sharding solutions, it may be desirable to run `default_scope` on all queries in order to ensure queries are including a foreign key for the shard (ie `blog_id`).

    Now applications can add an option to run on all queries including select, insert, delete, and update by adding an `all_queries` option to the default scope definition.

    ```ruby
    class Article < ApplicationRecord
      default_scope -> { where(blog_id: Current.blog.id) }, all_queries: true
    end
    ```

    *Eileen M. Uchitelle*

*   Add `where.associated` to check for the presence of an association.

    ```ruby
    # Before:
    account.users.joins(:contact).where.not(contact_id: nil)

    # After:
    account.users.where.associated(:contact)
    ```

    Also mirrors `where.missing`.

    *Kasper Timm Hansen*

*   Allow constructors (`build_association` and `create_association`) on
    `has_one :through` associations.

    *Santiago Perez Perret*


Please check [6-1-stable](https://github.com/rails/rails/blob/6-1-stable/activerecord/CHANGELOG.md) for previous changes.<|MERGE_RESOLUTION|>--- conflicted
+++ resolved
@@ -1,4 +1,9 @@
-<<<<<<< HEAD
+*   Increment postgres prepared statement counter before making a prepared statement, so if the statement is aborted
+    without Rails knowledge (e.g., if app gets kill -9d during long-running query or due to Rack::Timeout), app won't end
+    up in perpetual crash state for being inconsistent with Postgres.
+
+    *wbharding*, *Martin Tepper*
+
 *   Add ability to apply `scoping` to `all_queries`.
 
     Some applications may want to use the `scoping` method but previously it only
@@ -12,13 +17,6 @@
     ```
 
     *Eileen M. Uchitelle*
-=======
-*   Increment postgres prepared statement counter before making a prepared statement, so if the statement is aborted 
-    without Rails knowledge (e.g., if app gets kill -9d during long-running query or due to Rack::Timeout), app won't end 
-    up in perpetual crash state for being inconsistent with Postgres.
-
-    *wbharding*, *Martin Tepper*
->>>>>>> 2416da99
 
 *   Switch to database adapter return type for `ActiveRecord::Calculations.calculate`
     when called with `:average` (aliased as `ActiveRecord::Calculations.average`)
