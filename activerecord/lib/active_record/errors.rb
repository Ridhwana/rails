--- conflicted
+++ resolved
@@ -292,10 +292,7 @@
   #
   # * http://www.postgresql.org/docs/current/static/transaction-iso.html
   # * https://dev.mysql.com/doc/refman/5.7/en/error-messages-server.html#error_er_lock_deadlock
-<<<<<<< HEAD
-  class TransactionSerializationError < StatementInvalid
-=======
-  class TransactionRollbackError < ActiveRecordError
+  class TransactionRollbackError < StatementInvalid
   end
 
   # SerializationFailure will be raised when a transaction is rolled
@@ -306,7 +303,6 @@
   # DeadlockDetected will be raised when a transaction is rolled
   # back by the database when a deadlock is encountered.
   class DeadlockDetected < TransactionRollbackError
->>>>>>> f5c0c7ff
   end
 
   # IrreversibleOrderError is raised when a relation's order is too complex for
